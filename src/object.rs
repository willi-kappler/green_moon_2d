--- conflicted
+++ resolved
@@ -113,13 +113,8 @@
 
     pub(crate) fn update(&mut self, context: &mut GMContext) {
         for (name, object) in self.objects.iter_mut() {
-<<<<<<< HEAD
             context.set_current_object(name);
-            object.update(context);
-=======
-            context.reply_to_object(name);
             object.send_message(GMObjectMessage::Update, context);
->>>>>>> e6aa1952
         }
 
         while let Some(message) = context.next_object_message() {

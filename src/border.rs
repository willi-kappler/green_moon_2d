

use crate::object::GMObjectT;
use crate::message::{GMMessage, msg0v};
use crate::value::GMValue;
use crate::object_manager::GMObjectManager;
use crate::context::GMContext;
use crate::math::{GMVec2D, GMRectangle};
use crate::line::{GMLine, GMLineMode};
use crate::util::error_panic;


#[derive(Debug, Clone)]
pub struct GMBorderBase {
    pub rectangle: GMRectangle,
}

impl GMObjectT for GMBorderBase {
    fn send_message(&mut self, message: GMMessage, _object_manager: &GMObjectManager) -> GMValue {
        self.rectangle.send_message(message)
    }

    fn clone_box(&self) -> Box<dyn GMObjectT> {
        Box::new(self.clone())
    }
}

#[derive(Debug, Clone)]
pub struct GMBorderSimple {
    pub base: GMBorderBase,
    pub top_left: Box<dyn GMObjectT>,
    pub top: GMLine,
    pub top_right: Box<dyn GMObjectT>,
    pub right: GMLine,
    pub bottom_right: Box<dyn GMObjectT>,
    pub bottom: GMLine,
    pub bottom_left: Box<dyn GMObjectT>,
    pub left: GMLine,

}

impl GMBorderSimple {
    pub fn new<U: Into<GMVec2D>, V: Into<GMVec2D>>(top_left: U, bottom_right: V, object: Box<dyn GMObjectT>) -> Self {
        let base = GMBorderBase {
            rectangle: GMRectangle::new4(top_left, bottom_right),
        };

        let x1 = base.rectangle.top_left.x;
        let y1 = base.rectangle.top_left.y;

        let x2 = base.rectangle.bottom_right.x;
        let y2 = base.rectangle.bottom_right.y;

        // TODO: Get width and height from object
        let width = 16.0;
        let height = 16.0;

        // TODO: Make left and right line shorter, they overlap with top and bottom line
        let top_left = object.clone();
        let top = GMLine::new((x1 + width, y1), (x2 - width, y1), object.clone(), GMLineMode::Spacing(width));
        let top_right = object.clone();
        let right = GMLine::new((x2, y1 + height), (x2, y2 - height), object.clone(), GMLineMode::Spacing(height));
        let bottom_right = object.clone();
        let bottom = GMLine::new((x1 + width, y2), (x2 - width, y2), object.clone(), GMLineMode::Spacing(width));
        let bottom_left = object.clone();
        let left = GMLine::new((x1, y1 + height), (x1, y2 - height), object, GMLineMode::Spacing(height));


        Self {
            base,
            top_left,
            top,
            top_right,
            right,
            bottom_right,
            bottom,
            bottom_left,
            left,

        }
    }

    pub fn set_object(&mut self, object: Box<dyn GMObjectT>) {
        self.top_left = object.clone();
        self.top.init_element = object.clone();
        self.top_right = object.clone();
        self.right.init_element = object.clone();
        self.bottom_right = object.clone();
        self.bottom.init_element = object.clone();
        self.bottom_left = object.clone();
        self.left.init_element = object;
    }

    pub fn set_4_objects(&mut self, top: Box<dyn GMObjectT>, right: Box<dyn GMObjectT>, bottom: Box<dyn GMObjectT>, left: Box<dyn GMObjectT>) {
        self.top_left = top.clone();
        self.top.init_element = top.clone();
        self.top_right = top;
        self.right.init_element = right;
        self.bottom_right = bottom.clone();
        self.bottom.init_element = bottom.clone();
        self.bottom_left = bottom;
        self.left.init_element = left;
    }

    pub fn set_8_objects(&mut self, mut objects: Vec<Box<dyn GMObjectT>>) {
        assert_eq!(objects.len(), 8);

        let mut drained = objects.drain(0..);

        self.top_left = drained.next().unwrap();
        self.top.init_element = drained.next().unwrap();
        self.top_right = drained.next().unwrap();
        self.right.init_element = drained.next().unwrap();
        self.bottom_right = drained.next().unwrap();
        self.bottom.init_element = drained.next().unwrap();
        self.bottom_left = drained.next().unwrap();
        self.left.init_element = drained.next().unwrap();

    }

    pub fn init_objects(&mut self, object_manager: &GMObjectManager) {
        let get_width = msg0v("get_width");
        let get_height = msg0v("get_height");

        let w1 = self.top_left.send_message(get_width.clone(), object_manager).into_f32();
        let w2 = self.top.init_element.send_message(get_width.clone(), object_manager).into_f32();
        let w3 = self.top_right.send_message(get_width.clone(), object_manager).into_f32();
        let w4 = self.bottom.init_element.send_message(get_width, object_manager).into_f32();

        let x1 = self.base.rectangle.top_left.x;
        let x2 = x1 + w1;
        let x4 = self.base.rectangle.bottom_right.x - w3;
        let x3 = x4 - w2;
        let x5 = x4 - w4;


        let h1 = self.top_left.send_message(get_height.clone(), object_manager).into_f32();
        let h2 = self.left.init_element.send_message(get_height.clone(), object_manager).into_f32();
        let h3 = self.bottom_left.send_message(get_height.clone(), object_manager).into_f32();
        let h4 = self.right.init_element.send_message(get_height.clone(), object_manager).into_f32();

        let y1 = self.base.rectangle.top_left.y;
        let y2 = y1 + h1;
        let y4 = self.base.rectangle.bottom_right.y - h3;
        let y3 = y4 - h2;
        let y5 = y4 - h4;

        // self.top_left.send_message(msg_set_position((x1, y1)), object_manager);

        self.top.set_spacing(w2);
        self.right.set_spacing(h4);
        self.bottom.set_spacing(w4);
        self.left.set_spacing(h2);

    }
}

impl GMObjectT for GMBorderSimple {
    fn send_message(&mut self, mut message: GMMessage, object_manager: &GMObjectManager) -> GMValue {
        let tag = message.next_tag();
        let method = message.method.as_str();

        match tag.as_str() {
            "" => {
                match method {
                    "init" => {
                        self.init_objects(object_manager);
                    }
                    "set_object" => {
                        let object = message.value.into_object();
                        self.set_object(object);
                        self.init_objects(object_manager);
                    }
                    "set_4_objects" => {
<<<<<<< HEAD
                        // TODO:
                        self.init_objects(object_manager);
=======
                        let (top, right, bottom, left) =
                            message.value.into_generic::<(Box<dyn GMObjectT>, Box<dyn GMObjectT>, Box<dyn GMObjectT>, Box<dyn GMObjectT>)>();
                        self.set_4_objects(top, right, bottom, left);
                        self.init_objects();
>>>>>>> c39fd9a3
                    }
                    "set_8_objects" => {
                        let objects = message.value.into_generic::<Vec<Box<dyn GMObjectT>>>();
                        self.set_8_objects(objects);
                        self.init_objects(object_manager);
                    }
                    "set_top_left" => {
                        let object = message.value.into_object();
                        self.top_left = object;
                    }
                    "set_top" => {
                        let object = message.value.into_object();
                        self.top.init_element = object;
                    }
                    "set_top_right" => {
                        let object = message.value.into_object();
                        self.top_right = object;
                    }
                    "set_right" => {
                        let object = message.value.into_object();
                        self.right.init_element = object;
                    }
                    "set_bottom_right" => {
                        let object = message.value.into_object();
                        self.bottom_right = object;
                    }
                    "set_bottom" => {
                        let object = message.value.into_object();
                        self.bottom.init_element = object;
                    }
                    "set_bottom_left" => {
                        let object = message.value.into_object();
                        self.bottom_left = object;
                    }
                    "set_left" => {
                        let object = message.value.into_object();
                        self.left.init_element = object;
                    }
                    "get_width" => {
                        return self.base.rectangle.get_width().into();
                    }
                    "get_height" => {
                        return self.base.rectangle.get_height().into();
                    }
                    _ => {
                        error_panic(&format!("GMBorderSimple::send_message: Unknown method '{}', no tag", method));
                    }
                }
            }
            "top" => {
                return self.top.send_message(message, object_manager);
            }
            "right" => {
                return self.right.send_message(message, object_manager);
            }
            "bottom" => {
                return self.bottom.send_message(message, object_manager);
            }
            "left" => {
                return self.left.send_message(message, object_manager);
            }
            "top_left" => {
                return self.top_left.send_message(message, object_manager);
            }
            "top_right" => {
                return self.top_right.send_message(message, object_manager);
            }
            "bottom_left" => {
                return self.bottom_left.send_message(message, object_manager);
            }
            "bottom_right" => {
                return self.bottom_right.send_message(message, object_manager);
            }
            _ => {
                return self.base.send_message(message, object_manager);
            }
        }

        GMValue::None
    }

    fn update(&mut self, object_manager: &GMObjectManager, context: &mut GMContext) {
        self.top_left.update(object_manager, context);
        self.top.update(object_manager, context);
        self.top_right.update(object_manager, context);
        self.right.update(object_manager, context);
        self.bottom_right.update(object_manager, context);
        self.bottom.update(object_manager, context);
        self.bottom_left.update(object_manager, context);
        self.left.update(object_manager, context);
    }

    fn draw(&self, context: &mut GMContext) {
        self.top_left.draw(context);
        self.top.draw(context);
        self.top_right.draw(context);
        self.right.draw(context);
        self.bottom_right.draw(context);
        self.bottom.draw(context);
        self.bottom_left.draw(context);
        self.left.draw(context);
    }


    fn clone_box(&self) -> Box<dyn GMObjectT> {
        Box::new(self.clone())
    }
}<|MERGE_RESOLUTION|>--- conflicted
+++ resolved
@@ -172,15 +172,10 @@
                         self.init_objects(object_manager);
                     }
                     "set_4_objects" => {
-<<<<<<< HEAD
-                        // TODO:
-                        self.init_objects(object_manager);
-=======
                         let (top, right, bottom, left) =
                             message.value.into_generic::<(Box<dyn GMObjectT>, Box<dyn GMObjectT>, Box<dyn GMObjectT>, Box<dyn GMObjectT>)>();
                         self.set_4_objects(top, right, bottom, left);
-                        self.init_objects();
->>>>>>> c39fd9a3
+                        self.init_objects(object_manager);
                     }
                     "set_8_objects" => {
                         let objects = message.value.into_generic::<Vec<Box<dyn GMObjectT>>>();

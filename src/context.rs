--- conflicted
+++ resolved
@@ -42,13 +42,8 @@
             object_messages: VecDeque::new(),
             draw_messages: Vec::new(),
             canvas,
-<<<<<<< HEAD
-            message_reply: GMMessageReplyTo::Scene(scene_name.to_string()),
-            message_reply_stack: Vec::new(),
             clear_color: None,
-=======
             message_reply: GMMessageReplyTo::Scene,
->>>>>>> a2913b67
             input,
             resources,
         }
@@ -168,7 +163,6 @@
 
     // Draw methods:
     pub(crate) fn draw(&mut self) {
-<<<<<<< HEAD
         if let Some(clear_color) = self.clear_color {
             self.canvas.set_draw_color(clear_color);
             self.canvas.clear();
@@ -189,8 +183,6 @@
                 }
             }
         }
-=======
->>>>>>> a2913b67
 
         self.canvas.present();
 

--- conflicted
+++ resolved
@@ -1,5 +1,4 @@
 
-<<<<<<< HEAD
 
 pub mod collision;
 pub mod event;
@@ -10,41 +9,4 @@
 
 
 
-use runtime::{GM_Runtime};
-
-pub trait GM_Process_T {
-    fn process(&mut self, runtime: &mut GM_Runtime) {
-
-    }
-}
-
-pub trait GM_Update_T {
-    fn update(&mut self, runtime: &mut GM_Runtime) {
-
-    }
-}
-
-pub trait GM_Draw_T {
-    fn draw(&mut self, runtime: &mut GM_Runtime) {
-
-    }
-}
-
-pub trait GM_Active_T {
-    fn is_active(&self) -> bool;
-
-    fn set_active(&mut self, active: bool);
-}
-=======
-
-pub mod collision;
-pub mod event;
-pub mod green_moon_2d;
-pub mod position;
-pub mod runtime;
-pub mod settings;
-
-
-
-use runtime::{GM_Runtime};
->>>>>>> eccd50c0
+use runtime::{GM_Runtime};
--- conflicted
+++ resolved
@@ -2,15 +2,10 @@
 
 
 
-<<<<<<< HEAD
-use super::settings::{GM_Settings};
-use super::event::{GM_Event};
-=======
 use crate::gfx::canvas::{GM_Canvas};
 use super::settings::{GM_Settings};
 use super::event::{GM_Event};
 
->>>>>>> eccd50c0
 
 pub struct GM_Runtime {
     settings: GM_Settings,
@@ -19,10 +14,7 @@
     quit: bool,
     current_event: GM_Event,
     time_elapsed: u16,
-<<<<<<< HEAD
-=======
     canvas: GM_Canvas,
->>>>>>> eccd50c0
 }
 
 impl GM_Runtime {
@@ -34,10 +26,7 @@
             quit: false,
             current_event: GM_Event::None,
             time_elapsed: 0,
-<<<<<<< HEAD
-=======
             canvas: GM_Canvas::new(),
->>>>>>> eccd50c0
         }
     }
 
